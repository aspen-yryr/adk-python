--- conflicted
+++ resolved
@@ -73,10 +73,7 @@
 from ..memory.in_memory_memory_service import InMemoryMemoryService
 from ..memory.vertex_ai_memory_bank_service import VertexAiMemoryBankService
 from ..runners import Runner
-<<<<<<< HEAD
 from ..sessions.database_async_session_service import DatabaseAsyncSessionService
-=======
->>>>>>> d2461ecc
 from ..sessions.in_memory_session_service import InMemorySessionService
 from ..sessions.session import Session
 from ..sessions.vertex_ai_session_service import VertexAiSessionService
@@ -367,14 +364,8 @@
           agent_engine_id=agent_engine_id,
       )
     else:
-<<<<<<< HEAD
       session_service = DatabaseAsyncSessionService(db_url=session_service_uri)
       await session_service.create_tables()
-=======
-      from ..sessions.database_session_service import DatabaseSessionService
-
-      session_service = DatabaseSessionService(db_url=session_service_uri)
->>>>>>> d2461ecc
   else:
     session_service = InMemorySessionService()
 
