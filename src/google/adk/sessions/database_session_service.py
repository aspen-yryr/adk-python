# Copyright 2025 Google LLC
#
# Licensed under the Apache License, Version 2.0 (the "License");
# you may not use this file except in compliance with the License.
# You may obtain a copy of the License at
#
#     http://www.apache.org/licenses/LICENSE-2.0
#
# Unless required by applicable law or agreed to in writing, software
# distributed under the License is distributed on an "AS IS" BASIS,
# WITHOUT WARRANTIES OR CONDITIONS OF ANY KIND, either express or implied.
# See the License for the specific language governing permissions and
# limitations under the License.
from __future__ import annotations

import copy
<<<<<<< HEAD
=======
from datetime import datetime
from datetime import timezone
import json
>>>>>>> a4baa35b
import logging
from datetime import datetime
from typing import Any, Optional

from sqlalchemy import delete
from sqlalchemy.engine import Engine, create_engine
from sqlalchemy.exc import ArgumentError
from sqlalchemy.ext.mutable import MutableDict
from sqlalchemy.inspection import inspect
from sqlalchemy.orm import Session as DatabaseSessionFactory
from sqlalchemy.orm import sessionmaker
from sqlalchemy.schema import MetaData
from typing_extensions import override
from tzlocal import get_localzone

from ..events.event import Event
from .base_session_service import (
    BaseSessionService,
    GetSessionConfig,
    ListSessionsResponse,
)
from .models import (
    Base,
    StorageAppState,
    StorageEvent,
    StorageSession,
    StorageUserState,
)
from .session import Session
from .state import State

logger = logging.getLogger("google_adk." + __name__)

<<<<<<< HEAD

class DatabaseSessionService(BaseSessionService):
    """A session service that uses a database for storage."""

    def __init__(self, db_url: str, **kwargs: Any):
        """Initializes the database session service with a database URL."""
        # 1. Create DB engine for db connection
        # 2. Create all tables based on schema
        # 3. Initialize all properties

        try:
            db_engine = create_engine(db_url, **kwargs)
        except Exception as e:
            if isinstance(e, ArgumentError):
                raise ValueError(
                    f"Invalid database URL format or argument '{db_url}'."
                ) from e
            if isinstance(e, ImportError):
                raise ValueError(
                    f"Database related module not found for URL '{db_url}'."
                ) from e
            raise ValueError(
                f"Failed to create database engine for URL '{db_url}'"
            ) from e

        # Get the local timezone
        local_timezone = get_localzone()
        logger.info(f"Local timezone: {local_timezone}")

        self.db_engine: Engine = db_engine
        self.metadata: MetaData = MetaData()
        self.inspector = inspect(self.db_engine)

        # DB session factory method
        self.database_session_factory: sessionmaker[DatabaseSessionFactory] = (
            sessionmaker(bind=self.db_engine)
        )

        # Uncomment to recreate DB every time
        # Base.metadata.drop_all(self.db_engine)
        Base.metadata.create_all(self.db_engine)

    @override
    async def create_session(
        self,
        *,
        app_name: str,
        user_id: str,
        state: Optional[dict[str, Any]] = None,
        session_id: Optional[str] = None,
    ) -> Session:
        # 1. Populate states.
        # 2. Build storage session object
        # 3. Add the object to the table
        # 4. Build the session object with generated id
        # 5. Return the session

        with self.database_session_factory() as session_factory:
            # Fetch app and user states from storage
            storage_app_state = session_factory.get(StorageAppState, (app_name))
            storage_user_state = session_factory.get(
                StorageUserState, (app_name, user_id)
            )

            app_state = (
                storage_app_state.state if storage_app_state else MutableDict({})
            )
            user_state = (
                storage_user_state.state if storage_user_state else MutableDict({})
            )

            # Create state tables if not exist
            if not storage_app_state:
                storage_app_state = StorageAppState(app_name=app_name, state={})
                session_factory.add(storage_app_state)
            if not storage_user_state:
                storage_user_state = StorageUserState(
                    app_name=app_name, user_id=user_id, state={}
                )
                session_factory.add(storage_user_state)

            # Extract state deltas
            app_state_delta, user_state_delta, session_state = _extract_state_delta(
                state or {}
            )

            # Apply state delta
            app_state.update(app_state_delta)
            user_state.update(user_state_delta)

            # Store app and user state
            if app_state_delta:
                storage_app_state.state = app_state
            if user_state_delta:
                storage_user_state.state = user_state

            # Store the session
            storage_session = StorageSession(
                app_name=app_name,
                user_id=user_id,
                id=session_id,
                state=session_state,
            )
            session_factory.add(storage_session)
            session_factory.commit()

            session_factory.refresh(storage_session)

            # Merge states for response
            merged_state = _merge_state(app_state, user_state, session_state)
            session = Session(
                app_name=str(storage_session.app_name),
                user_id=str(storage_session.user_id),
                id=str(storage_session.id),
                state=merged_state,
                last_update_time=storage_session.update_time.timestamp(),
            )
            return session

    @override
    async def get_session(
        self,
        *,
        app_name: str,
        user_id: str,
        session_id: str,
        config: Optional[GetSessionConfig] = None,
    ) -> Optional[Session]:
        # 1. Get the storage session entry from session table
        # 2. Get all the events based on session id and filtering config
        # 3. Convert and return the session
        with self.database_session_factory() as session_factory:
            storage_session = session_factory.get(
                StorageSession, (app_name, user_id, session_id)
            )
            if storage_session is None:
                return None

            if config and config.after_timestamp:
                after_dt = datetime.fromtimestamp(config.after_timestamp)
                timestamp_filter = StorageEvent.timestamp >= after_dt
            else:
                timestamp_filter = StorageEvent.id == StorageEvent.id  # No filter

            storage_events = (
                session_factory.query(StorageEvent)
                .filter(StorageEvent.session_id == storage_session.id)
                .filter(timestamp_filter)
                .order_by(StorageEvent.timestamp.desc())
                .limit(
                    config.num_recent_events
                    if config and config.num_recent_events
                    else None
                )
                .all()
            )

            # Fetch states from storage
            storage_app_state = session_factory.get(StorageAppState, (app_name))
            storage_user_state = session_factory.get(
                StorageUserState, (app_name, user_id)
            )

            app_state = storage_app_state.state if storage_app_state else {}
            user_state = storage_user_state.state if storage_user_state else {}
            session_state = storage_session.state

            # Merge states
            merged_state = _merge_state(app_state, user_state, session_state)

            # Convert storage session to session
            session = Session(
                app_name=app_name,
                user_id=user_id,
                id=session_id,
                state=merged_state,
                last_update_time=storage_session.update_time.timestamp(),
            )
            session.events = [e.to_event() for e in reversed(storage_events)]
        return session

    @override
    async def list_sessions(
        self, *, app_name: str, user_id: str
    ) -> ListSessionsResponse:
        with self.database_session_factory() as session_factory:
            results = (
                session_factory.query(StorageSession)
                .filter(StorageSession.app_name == app_name)
                .filter(StorageSession.user_id == user_id)
                .all()
            )
            sessions = []
            for storage_session in results:
                session = Session(
                    app_name=app_name,
                    user_id=user_id,
                    id=storage_session.id,
                    state={},
                    last_update_time=storage_session.update_time.timestamp(),
                )
                sessions.append(session)
            return ListSessionsResponse(sessions=sessions)

    @override
    async def delete_session(
        self, *, app_name: str, user_id: str, session_id: str
    ) -> None:
        with self.database_session_factory() as session_factory:
            stmt = delete(StorageSession).where(
                StorageSession.app_name == app_name,
                StorageSession.user_id == user_id,
                StorageSession.id == session_id,
            )
            session_factory.execute(stmt)
            session_factory.commit()

    @override
    async def append_event(self, session: Session, event: Event) -> Event:
        logger.info(f"Append event: {event} to session {session.id}")

        if event.partial:
            return event

        # 1. Check if timestamp is stale
        # 2. Update session attributes based on event config
        # 3. Store event to table
        with self.database_session_factory() as session_factory:
            storage_session = session_factory.get(
                StorageSession, (session.app_name, session.user_id, session.id)
            )
            assert storage_session is not None, (
                f"Session {session.id} not found in storage for app {session.app_name} and user {session.user_id}."
            )

            if storage_session.update_time.timestamp() > session.last_update_time:
                raise ValueError(
                    "The last_update_time provided in the session object"
                    f" {datetime.fromtimestamp(session.last_update_time):'%Y-%m-%d %H:%M:%S'} is"
                    " earlier than the update_time in the storage_session"
                    f" {storage_session.update_time:'%Y-%m-%d %H:%M:%S'}. Please check"
                    " if it is a stale session."
                )

            # Fetch states from storage
            storage_app_state = session_factory.get(StorageAppState, (session.app_name))
            storage_user_state = session_factory.get(
                StorageUserState, (session.app_name, session.user_id)
            )
            if storage_app_state is None or storage_user_state is None:
                raise ValueError(
                    f"App state or user state not found for app {session.app_name} and user {session.user_id}."
                )

            app_state = storage_app_state.state
            user_state = storage_user_state.state
            session_state = storage_session.state

            # Extract state delta
            app_state_delta = {}
            user_state_delta = {}
            session_state_delta = {}
            if event.actions:
                if event.actions.state_delta:
                    app_state_delta, user_state_delta, session_state_delta = (
                        _extract_state_delta(event.actions.state_delta)
                    )

            # Merge state and update storage
            if app_state_delta:
                app_state.update(app_state_delta)
                storage_app_state.state = app_state
            if user_state_delta:
                user_state.update(user_state_delta)
                storage_user_state.state = user_state
            if session_state_delta:
                session_state.update(session_state_delta)
                storage_session.state = session_state

            session_factory.add(StorageEvent.from_event(session, event))

            session_factory.commit()
            session_factory.refresh(storage_session)

            # Update timestamp with commit time
            session.last_update_time = storage_session.update_time.timestamp()

        # Also update the in-memory session
        await super().append_event(session=session, event=event)
        return event
=======
DEFAULT_MAX_KEY_LENGTH = 128
DEFAULT_MAX_VARCHAR_LENGTH = 256


class DynamicJSON(TypeDecorator):
  """A JSON-like type that uses JSONB on PostgreSQL and TEXT with JSON serialization for other databases."""

  impl = Text  # Default implementation is TEXT

  def load_dialect_impl(self, dialect: Dialect):
    if dialect.name == "postgresql":
      return dialect.type_descriptor(postgresql.JSONB)
    if dialect.name == "mysql":
      # Use LONGTEXT for MySQL to address the data too long issue
      return dialect.type_descriptor(mysql.LONGTEXT)
    return dialect.type_descriptor(Text)  # Default to Text for other dialects

  def process_bind_param(self, value, dialect: Dialect):
    if value is not None:
      if dialect.name == "postgresql":
        return value  # JSONB handles dict directly
      return json.dumps(value)  # Serialize to JSON string for TEXT
    return value

  def process_result_value(self, value, dialect: Dialect):
    if value is not None:
      if dialect.name == "postgresql":
        return value  # JSONB returns dict directly
      else:
        return json.loads(value)  # Deserialize from JSON string for TEXT
    return value


class PreciseTimestamp(TypeDecorator):
  """Represents a timestamp precise to the microsecond."""

  impl = DateTime
  cache_ok = True

  def load_dialect_impl(self, dialect):
    if dialect.name == "mysql":
      return dialect.type_descriptor(mysql.DATETIME(fsp=6))
    return self.impl


class Base(DeclarativeBase):
  """Base class for database tables."""

  pass


class StorageSession(Base):
  """Represents a session stored in the database."""

  __tablename__ = "sessions"

  app_name: Mapped[str] = mapped_column(
      String(DEFAULT_MAX_KEY_LENGTH), primary_key=True
  )
  user_id: Mapped[str] = mapped_column(
      String(DEFAULT_MAX_KEY_LENGTH), primary_key=True
  )
  id: Mapped[str] = mapped_column(
      String(DEFAULT_MAX_KEY_LENGTH),
      primary_key=True,
      default=lambda: str(uuid.uuid4()),
  )

  state: Mapped[MutableDict[str, Any]] = mapped_column(
      MutableDict.as_mutable(DynamicJSON), default={}
  )

  create_time: Mapped[DateTime] = mapped_column(DateTime(), default=func.now())
  update_time: Mapped[DateTime] = mapped_column(
      DateTime(), default=func.now(), onupdate=func.now()
  )

  storage_events: Mapped[list[StorageEvent]] = relationship(
      "StorageEvent",
      back_populates="storage_session",
  )

  def __repr__(self):
    return f"<StorageSession(id={self.id}, update_time={self.update_time})>"

  @property
  def _dialect_name(self) -> Optional[str]:
    session = inspect(self).session
    return session.bind.dialect.name if session else None

  @property
  def update_timestamp_tz(self) -> datetime:
    """Returns the time zone aware update timestamp."""
    if self._dialect_name == "sqlite":
      # SQLite does not support timezone. SQLAlchemy returns a naive datetime
      # object without timezone information. We need to convert it to UTC
      # manually.
      return self.update_time.replace(tzinfo=timezone.utc).timestamp()
    return self.update_time.timestamp()


class StorageEvent(Base):
  """Represents an event stored in the database."""

  __tablename__ = "events"

  id: Mapped[str] = mapped_column(
      String(DEFAULT_MAX_KEY_LENGTH), primary_key=True
  )
  app_name: Mapped[str] = mapped_column(
      String(DEFAULT_MAX_KEY_LENGTH), primary_key=True
  )
  user_id: Mapped[str] = mapped_column(
      String(DEFAULT_MAX_KEY_LENGTH), primary_key=True
  )
  session_id: Mapped[str] = mapped_column(
      String(DEFAULT_MAX_KEY_LENGTH), primary_key=True
  )

  invocation_id: Mapped[str] = mapped_column(String(DEFAULT_MAX_VARCHAR_LENGTH))
  author: Mapped[str] = mapped_column(String(DEFAULT_MAX_VARCHAR_LENGTH))
  branch: Mapped[str] = mapped_column(
      String(DEFAULT_MAX_VARCHAR_LENGTH), nullable=True
  )
  timestamp: Mapped[PreciseTimestamp] = mapped_column(
      PreciseTimestamp, default=func.now()
  )
  content: Mapped[dict[str, Any]] = mapped_column(DynamicJSON, nullable=True)
  actions: Mapped[MutableDict[str, Any]] = mapped_column(PickleType)

  long_running_tool_ids_json: Mapped[Optional[str]] = mapped_column(
      Text, nullable=True
  )
  grounding_metadata: Mapped[dict[str, Any]] = mapped_column(
      DynamicJSON, nullable=True
  )
  partial: Mapped[bool] = mapped_column(Boolean, nullable=True)
  turn_complete: Mapped[bool] = mapped_column(Boolean, nullable=True)
  error_code: Mapped[str] = mapped_column(
      String(DEFAULT_MAX_VARCHAR_LENGTH), nullable=True
  )
  error_message: Mapped[str] = mapped_column(String(1024), nullable=True)
  interrupted: Mapped[bool] = mapped_column(Boolean, nullable=True)

  storage_session: Mapped[StorageSession] = relationship(
      "StorageSession",
      back_populates="storage_events",
  )

  __table_args__ = (
      ForeignKeyConstraint(
          ["app_name", "user_id", "session_id"],
          ["sessions.app_name", "sessions.user_id", "sessions.id"],
          ondelete="CASCADE",
      ),
  )

  @property
  def long_running_tool_ids(self) -> set[str]:
    return (
        set(json.loads(self.long_running_tool_ids_json))
        if self.long_running_tool_ids_json
        else set()
    )

  @long_running_tool_ids.setter
  def long_running_tool_ids(self, value: set[str]):
    if value is None:
      self.long_running_tool_ids_json = None
    else:
      self.long_running_tool_ids_json = json.dumps(list(value))

  @classmethod
  def from_event(cls, session: Session, event: Event) -> StorageEvent:
    storage_event = StorageEvent(
        id=event.id,
        invocation_id=event.invocation_id,
        author=event.author,
        branch=event.branch,
        actions=event.actions,
        session_id=session.id,
        app_name=session.app_name,
        user_id=session.user_id,
        timestamp=datetime.fromtimestamp(event.timestamp),
        long_running_tool_ids=event.long_running_tool_ids,
        partial=event.partial,
        turn_complete=event.turn_complete,
        error_code=event.error_code,
        error_message=event.error_message,
        interrupted=event.interrupted,
    )
    if event.content:
      storage_event.content = event.content.model_dump(
          exclude_none=True, mode="json"
      )
    if event.grounding_metadata:
      storage_event.grounding_metadata = event.grounding_metadata.model_dump(
          exclude_none=True, mode="json"
      )
    return storage_event

  def to_event(self) -> Event:
    return Event(
        id=self.id,
        invocation_id=self.invocation_id,
        author=self.author,
        branch=self.branch,
        actions=self.actions,
        timestamp=self.timestamp.timestamp(),
        content=_session_util.decode_content(self.content),
        long_running_tool_ids=self.long_running_tool_ids,
        partial=self.partial,
        turn_complete=self.turn_complete,
        error_code=self.error_code,
        error_message=self.error_message,
        interrupted=self.interrupted,
        grounding_metadata=_session_util.decode_grounding_metadata(
            self.grounding_metadata
        ),
    )


class StorageAppState(Base):
  """Represents an app state stored in the database."""

  __tablename__ = "app_states"

  app_name: Mapped[str] = mapped_column(
      String(DEFAULT_MAX_KEY_LENGTH), primary_key=True
  )
  state: Mapped[MutableDict[str, Any]] = mapped_column(
      MutableDict.as_mutable(DynamicJSON), default={}
  )
  update_time: Mapped[DateTime] = mapped_column(
      DateTime(), default=func.now(), onupdate=func.now()
  )


class StorageUserState(Base):
  """Represents a user state stored in the database."""

  __tablename__ = "user_states"

  app_name: Mapped[str] = mapped_column(
      String(DEFAULT_MAX_KEY_LENGTH), primary_key=True
  )
  user_id: Mapped[str] = mapped_column(
      String(DEFAULT_MAX_KEY_LENGTH), primary_key=True
  )
  state: Mapped[MutableDict[str, Any]] = mapped_column(
      MutableDict.as_mutable(DynamicJSON), default={}
  )
  update_time: Mapped[DateTime] = mapped_column(
      DateTime(), default=func.now(), onupdate=func.now()
  )


class DatabaseSessionService(BaseSessionService):
  """A session service that uses a database for storage."""

  def __init__(self, db_url: str, **kwargs: Any):
    """Initializes the database session service with a database URL."""
    # 1. Create DB engine for db connection
    # 2. Create all tables based on schema
    # 3. Initialize all properties

    try:
      db_engine = create_engine(db_url, **kwargs)
    except Exception as e:
      if isinstance(e, ArgumentError):
        raise ValueError(
            f"Invalid database URL format or argument '{db_url}'."
        ) from e
      if isinstance(e, ImportError):
        raise ValueError(
            f"Database related module not found for URL '{db_url}'."
        ) from e
      raise ValueError(
          f"Failed to create database engine for URL '{db_url}'"
      ) from e

    # Get the local timezone
    local_timezone = get_localzone()
    logger.info(f"Local timezone: {local_timezone}")

    self.db_engine: Engine = db_engine
    self.metadata: MetaData = MetaData()
    self.inspector = inspect(self.db_engine)

    # DB session factory method
    self.database_session_factory: sessionmaker[DatabaseSessionFactory] = (
        sessionmaker(bind=self.db_engine)
    )

    # Uncomment to recreate DB every time
    # Base.metadata.drop_all(self.db_engine)
    Base.metadata.create_all(self.db_engine)

  @override
  async def create_session(
      self,
      *,
      app_name: str,
      user_id: str,
      state: Optional[dict[str, Any]] = None,
      session_id: Optional[str] = None,
  ) -> Session:
    # 1. Populate states.
    # 2. Build storage session object
    # 3. Add the object to the table
    # 4. Build the session object with generated id
    # 5. Return the session

    with self.database_session_factory() as sql_session:

      # Fetch app and user states from storage
      storage_app_state = sql_session.get(StorageAppState, (app_name))
      storage_user_state = sql_session.get(
          StorageUserState, (app_name, user_id)
      )

      app_state = storage_app_state.state if storage_app_state else {}
      user_state = storage_user_state.state if storage_user_state else {}

      # Create state tables if not exist
      if not storage_app_state:
        storage_app_state = StorageAppState(app_name=app_name, state={})
        sql_session.add(storage_app_state)
      if not storage_user_state:
        storage_user_state = StorageUserState(
            app_name=app_name, user_id=user_id, state={}
        )
        sql_session.add(storage_user_state)

      # Extract state deltas
      app_state_delta, user_state_delta, session_state = _extract_state_delta(
          state
      )

      # Apply state delta
      app_state.update(app_state_delta)
      user_state.update(user_state_delta)

      # Store app and user state
      if app_state_delta:
        storage_app_state.state = app_state
      if user_state_delta:
        storage_user_state.state = user_state

      # Store the session
      storage_session = StorageSession(
          app_name=app_name,
          user_id=user_id,
          id=session_id,
          state=session_state,
      )
      sql_session.add(storage_session)
      sql_session.commit()

      sql_session.refresh(storage_session)

      # Merge states for response
      merged_state = _merge_state(app_state, user_state, session_state)
      session = Session(
          app_name=str(storage_session.app_name),
          user_id=str(storage_session.user_id),
          id=str(storage_session.id),
          state=merged_state,
          last_update_time=storage_session.update_timestamp_tz,
      )
      return session

  @override
  async def get_session(
      self,
      *,
      app_name: str,
      user_id: str,
      session_id: str,
      config: Optional[GetSessionConfig] = None,
  ) -> Optional[Session]:
    # 1. Get the storage session entry from session table
    # 2. Get all the events based on session id and filtering config
    # 3. Convert and return the session
    with self.database_session_factory() as sql_session:
      storage_session = sql_session.get(
          StorageSession, (app_name, user_id, session_id)
      )
      if storage_session is None:
        return None

      if config and config.after_timestamp:
        after_dt = datetime.fromtimestamp(config.after_timestamp)
        timestamp_filter = StorageEvent.timestamp >= after_dt
      else:
        timestamp_filter = True

      storage_events = (
          sql_session.query(StorageEvent)
          .filter(StorageEvent.app_name == app_name)
          .filter(StorageEvent.session_id == storage_session.id)
          .filter(StorageEvent.user_id == user_id)
          .filter(timestamp_filter)
          .order_by(StorageEvent.timestamp.desc())
          .limit(
              config.num_recent_events
              if config and config.num_recent_events
              else None
          )
          .all()
      )

      # Fetch states from storage
      storage_app_state = sql_session.get(StorageAppState, (app_name))
      storage_user_state = sql_session.get(
          StorageUserState, (app_name, user_id)
      )

      app_state = storage_app_state.state if storage_app_state else {}
      user_state = storage_user_state.state if storage_user_state else {}
      session_state = storage_session.state

      # Merge states
      merged_state = _merge_state(app_state, user_state, session_state)

      # Convert storage session to session
      session = Session(
          app_name=app_name,
          user_id=user_id,
          id=session_id,
          state=merged_state,
          last_update_time=storage_session.update_timestamp_tz,
      )
      session.events = [e.to_event() for e in reversed(storage_events)]
    return session

  @override
  async def list_sessions(
      self, *, app_name: str, user_id: str
  ) -> ListSessionsResponse:
    with self.database_session_factory() as sql_session:
      results = (
          sql_session.query(StorageSession)
          .filter(StorageSession.app_name == app_name)
          .filter(StorageSession.user_id == user_id)
          .all()
      )
      sessions = []
      for storage_session in results:
        session = Session(
            app_name=app_name,
            user_id=user_id,
            id=storage_session.id,
            state={},
            last_update_time=storage_session.update_timestamp_tz,
        )
        sessions.append(session)
      return ListSessionsResponse(sessions=sessions)

  @override
  async def delete_session(
      self, app_name: str, user_id: str, session_id: str
  ) -> None:
    with self.database_session_factory() as sql_session:
      stmt = delete(StorageSession).where(
          StorageSession.app_name == app_name,
          StorageSession.user_id == user_id,
          StorageSession.id == session_id,
      )
      sql_session.execute(stmt)
      sql_session.commit()

  @override
  async def append_event(self, session: Session, event: Event) -> Event:
    logger.info(f"Append event: {event} to session {session.id}")

    if event.partial:
      return event

    # 1. Check if timestamp is stale
    # 2. Update session attributes based on event config
    # 3. Store event to table
    with self.database_session_factory() as sql_session:
      storage_session = sql_session.get(
          StorageSession, (session.app_name, session.user_id, session.id)
      )

      if storage_session.update_timestamp_tz > session.last_update_time:
        raise ValueError(
            "The last_update_time provided in the session object"
            f" {datetime.fromtimestamp(session.last_update_time):'%Y-%m-%d %H:%M:%S'} is"
            " earlier than the update_time in the storage_session"
            f" {datetime.fromtimestamp(storage_session.update_timestamp_tz):'%Y-%m-%d %H:%M:%S'}."
            " Please check if it is a stale session."
        )

      # Fetch states from storage
      storage_app_state = sql_session.get(StorageAppState, (session.app_name))
      storage_user_state = sql_session.get(
          StorageUserState, (session.app_name, session.user_id)
      )

      app_state = storage_app_state.state if storage_app_state else {}
      user_state = storage_user_state.state if storage_user_state else {}
      session_state = storage_session.state

      # Extract state delta
      app_state_delta = {}
      user_state_delta = {}
      session_state_delta = {}
      if event.actions:
        if event.actions.state_delta:
          app_state_delta, user_state_delta, session_state_delta = (
              _extract_state_delta(event.actions.state_delta)
          )

      # Merge state and update storage
      if app_state_delta:
        app_state.update(app_state_delta)
        storage_app_state.state = app_state
      if user_state_delta:
        user_state.update(user_state_delta)
        storage_user_state.state = user_state
      if session_state_delta:
        session_state.update(session_state_delta)
        storage_session.state = session_state

      sql_session.add(StorageEvent.from_event(session, event))

      sql_session.commit()
      sql_session.refresh(storage_session)

      # Update timestamp with commit time
      session.last_update_time = storage_session.update_timestamp_tz

    # Also update the in-memory session
    await super().append_event(session=session, event=event)
    return event
>>>>>>> a4baa35b


def _extract_state_delta(state: dict[str, Any]):
    app_state_delta = {}
    user_state_delta = {}
    session_state_delta = {}
    if state:
        for key in state.keys():
            if key.startswith(State.APP_PREFIX):
                app_state_delta[key.removeprefix(State.APP_PREFIX)] = state[key]
            elif key.startswith(State.USER_PREFIX):
                user_state_delta[key.removeprefix(State.USER_PREFIX)] = state[key]
            elif not key.startswith(State.TEMP_PREFIX):
                session_state_delta[key] = state[key]
    return app_state_delta, user_state_delta, session_state_delta


def _merge_state(app_state, user_state, session_state):
    # Merge states for response
    merged_state = copy.deepcopy(session_state)
    for key in app_state.keys():
        merged_state[State.APP_PREFIX + key] = app_state[key]
    for key in user_state.keys():
        merged_state[State.USER_PREFIX + key] = user_state[key]
    return merged_state<|MERGE_RESOLUTION|>--- conflicted
+++ resolved
@@ -14,12 +14,6 @@
 from __future__ import annotations
 
 import copy
-<<<<<<< HEAD
-=======
-from datetime import datetime
-from datetime import timezone
-import json
->>>>>>> a4baa35b
 import logging
 from datetime import datetime
 from typing import Any, Optional
@@ -53,7 +47,6 @@
 
 logger = logging.getLogger("google_adk." + __name__)
 
-<<<<<<< HEAD
 
 class DatabaseSessionService(BaseSessionService):
     """A session service that uses a database for storage."""
@@ -111,12 +104,10 @@
         # 4. Build the session object with generated id
         # 5. Return the session
 
-        with self.database_session_factory() as session_factory:
+        with self.database_session_factory() as sql_session:
             # Fetch app and user states from storage
-            storage_app_state = session_factory.get(StorageAppState, (app_name))
-            storage_user_state = session_factory.get(
-                StorageUserState, (app_name, user_id)
-            )
+            storage_app_state = sql_session.get(StorageAppState, (app_name))
+            storage_user_state = sql_session.get(StorageUserState, (app_name, user_id))
 
             app_state = (
                 storage_app_state.state if storage_app_state else MutableDict({})
@@ -128,12 +119,12 @@
             # Create state tables if not exist
             if not storage_app_state:
                 storage_app_state = StorageAppState(app_name=app_name, state={})
-                session_factory.add(storage_app_state)
+                sql_session.add(storage_app_state)
             if not storage_user_state:
                 storage_user_state = StorageUserState(
                     app_name=app_name, user_id=user_id, state={}
                 )
-                session_factory.add(storage_user_state)
+                sql_session.add(storage_user_state)
 
             # Extract state deltas
             app_state_delta, user_state_delta, session_state = _extract_state_delta(
@@ -157,10 +148,10 @@
                 id=session_id,
                 state=session_state,
             )
-            session_factory.add(storage_session)
-            session_factory.commit()
-
-            session_factory.refresh(storage_session)
+            sql_session.add(storage_session)
+            sql_session.commit()
+
+            sql_session.refresh(storage_session)
 
             # Merge states for response
             merged_state = _merge_state(app_state, user_state, session_state)
@@ -169,7 +160,7 @@
                 user_id=str(storage_session.user_id),
                 id=str(storage_session.id),
                 state=merged_state,
-                last_update_time=storage_session.update_time.timestamp(),
+                last_update_time=storage_session.update_timestamp_tz,
             )
             return session
 
@@ -185,8 +176,8 @@
         # 1. Get the storage session entry from session table
         # 2. Get all the events based on session id and filtering config
         # 3. Convert and return the session
-        with self.database_session_factory() as session_factory:
-            storage_session = session_factory.get(
+        with self.database_session_factory() as sql_session:
+            storage_session = sql_session.get(
                 StorageSession, (app_name, user_id, session_id)
             )
             if storage_session is None:
@@ -199,8 +190,10 @@
                 timestamp_filter = StorageEvent.id == StorageEvent.id  # No filter
 
             storage_events = (
-                session_factory.query(StorageEvent)
+                sql_session.query(StorageEvent)
+                .filter(StorageEvent.app_name == app_name)
                 .filter(StorageEvent.session_id == storage_session.id)
+                .filter(StorageEvent.user_id == user_id)
                 .filter(timestamp_filter)
                 .order_by(StorageEvent.timestamp.desc())
                 .limit(
@@ -212,10 +205,8 @@
             )
 
             # Fetch states from storage
-            storage_app_state = session_factory.get(StorageAppState, (app_name))
-            storage_user_state = session_factory.get(
-                StorageUserState, (app_name, user_id)
-            )
+            storage_app_state = sql_session.get(StorageAppState, (app_name))
+            storage_user_state = sql_session.get(StorageUserState, (app_name, user_id))
 
             app_state = storage_app_state.state if storage_app_state else {}
             user_state = storage_user_state.state if storage_user_state else {}
@@ -230,7 +221,7 @@
                 user_id=user_id,
                 id=session_id,
                 state=merged_state,
-                last_update_time=storage_session.update_time.timestamp(),
+                last_update_time=storage_session.update_timestamp_tz,
             )
             session.events = [e.to_event() for e in reversed(storage_events)]
         return session
@@ -239,9 +230,9 @@
     async def list_sessions(
         self, *, app_name: str, user_id: str
     ) -> ListSessionsResponse:
-        with self.database_session_factory() as session_factory:
+        with self.database_session_factory() as sql_session:
             results = (
-                session_factory.query(StorageSession)
+                sql_session.query(StorageSession)
                 .filter(StorageSession.app_name == app_name)
                 .filter(StorageSession.user_id == user_id)
                 .all()
@@ -253,7 +244,7 @@
                     user_id=user_id,
                     id=storage_session.id,
                     state={},
-                    last_update_time=storage_session.update_time.timestamp(),
+                    last_update_time=storage_session.update_timestamp_tz,
                 )
                 sessions.append(session)
             return ListSessionsResponse(sessions=sessions)
@@ -262,14 +253,14 @@
     async def delete_session(
         self, *, app_name: str, user_id: str, session_id: str
     ) -> None:
-        with self.database_session_factory() as session_factory:
+        with self.database_session_factory() as sql_session:
             stmt = delete(StorageSession).where(
                 StorageSession.app_name == app_name,
                 StorageSession.user_id == user_id,
                 StorageSession.id == session_id,
             )
-            session_factory.execute(stmt)
-            session_factory.commit()
+            sql_session.execute(stmt)
+            sql_session.commit()
 
     @override
     async def append_event(self, session: Session, event: Event) -> Event:
@@ -281,26 +272,26 @@
         # 1. Check if timestamp is stale
         # 2. Update session attributes based on event config
         # 3. Store event to table
-        with self.database_session_factory() as session_factory:
-            storage_session = session_factory.get(
+        with self.database_session_factory() as sql_session:
+            storage_session = sql_session.get(
                 StorageSession, (session.app_name, session.user_id, session.id)
             )
             assert storage_session is not None, (
                 f"Session {session.id} not found in storage for app {session.app_name} and user {session.user_id}."
             )
 
-            if storage_session.update_time.timestamp() > session.last_update_time:
+            if storage_session.update_timestamp_tz > session.last_update_time:
                 raise ValueError(
                     "The last_update_time provided in the session object"
                     f" {datetime.fromtimestamp(session.last_update_time):'%Y-%m-%d %H:%M:%S'} is"
                     " earlier than the update_time in the storage_session"
-                    f" {storage_session.update_time:'%Y-%m-%d %H:%M:%S'}. Please check"
-                    " if it is a stale session."
+                    f" {datetime.fromtimestamp(storage_session.update_timestamp_tz):'%Y-%m-%d %H:%M:%S'}."
+                    " Please check if it is a stale session."
                 )
 
             # Fetch states from storage
-            storage_app_state = session_factory.get(StorageAppState, (session.app_name))
-            storage_user_state = session_factory.get(
+            storage_app_state = sql_session.get(StorageAppState, (session.app_name))
+            storage_user_state = sql_session.get(
                 StorageUserState, (session.app_name, session.user_id)
             )
             if storage_app_state is None or storage_user_state is None:
@@ -333,557 +324,17 @@
                 session_state.update(session_state_delta)
                 storage_session.state = session_state
 
-            session_factory.add(StorageEvent.from_event(session, event))
-
-            session_factory.commit()
-            session_factory.refresh(storage_session)
+            sql_session.add(StorageEvent.from_event(session, event))
+
+            sql_session.commit()
+            sql_session.refresh(storage_session)
 
             # Update timestamp with commit time
-            session.last_update_time = storage_session.update_time.timestamp()
+            session.last_update_time = storage_session.update_timestamp_tz
 
         # Also update the in-memory session
         await super().append_event(session=session, event=event)
         return event
-=======
-DEFAULT_MAX_KEY_LENGTH = 128
-DEFAULT_MAX_VARCHAR_LENGTH = 256
-
-
-class DynamicJSON(TypeDecorator):
-  """A JSON-like type that uses JSONB on PostgreSQL and TEXT with JSON serialization for other databases."""
-
-  impl = Text  # Default implementation is TEXT
-
-  def load_dialect_impl(self, dialect: Dialect):
-    if dialect.name == "postgresql":
-      return dialect.type_descriptor(postgresql.JSONB)
-    if dialect.name == "mysql":
-      # Use LONGTEXT for MySQL to address the data too long issue
-      return dialect.type_descriptor(mysql.LONGTEXT)
-    return dialect.type_descriptor(Text)  # Default to Text for other dialects
-
-  def process_bind_param(self, value, dialect: Dialect):
-    if value is not None:
-      if dialect.name == "postgresql":
-        return value  # JSONB handles dict directly
-      return json.dumps(value)  # Serialize to JSON string for TEXT
-    return value
-
-  def process_result_value(self, value, dialect: Dialect):
-    if value is not None:
-      if dialect.name == "postgresql":
-        return value  # JSONB returns dict directly
-      else:
-        return json.loads(value)  # Deserialize from JSON string for TEXT
-    return value
-
-
-class PreciseTimestamp(TypeDecorator):
-  """Represents a timestamp precise to the microsecond."""
-
-  impl = DateTime
-  cache_ok = True
-
-  def load_dialect_impl(self, dialect):
-    if dialect.name == "mysql":
-      return dialect.type_descriptor(mysql.DATETIME(fsp=6))
-    return self.impl
-
-
-class Base(DeclarativeBase):
-  """Base class for database tables."""
-
-  pass
-
-
-class StorageSession(Base):
-  """Represents a session stored in the database."""
-
-  __tablename__ = "sessions"
-
-  app_name: Mapped[str] = mapped_column(
-      String(DEFAULT_MAX_KEY_LENGTH), primary_key=True
-  )
-  user_id: Mapped[str] = mapped_column(
-      String(DEFAULT_MAX_KEY_LENGTH), primary_key=True
-  )
-  id: Mapped[str] = mapped_column(
-      String(DEFAULT_MAX_KEY_LENGTH),
-      primary_key=True,
-      default=lambda: str(uuid.uuid4()),
-  )
-
-  state: Mapped[MutableDict[str, Any]] = mapped_column(
-      MutableDict.as_mutable(DynamicJSON), default={}
-  )
-
-  create_time: Mapped[DateTime] = mapped_column(DateTime(), default=func.now())
-  update_time: Mapped[DateTime] = mapped_column(
-      DateTime(), default=func.now(), onupdate=func.now()
-  )
-
-  storage_events: Mapped[list[StorageEvent]] = relationship(
-      "StorageEvent",
-      back_populates="storage_session",
-  )
-
-  def __repr__(self):
-    return f"<StorageSession(id={self.id}, update_time={self.update_time})>"
-
-  @property
-  def _dialect_name(self) -> Optional[str]:
-    session = inspect(self).session
-    return session.bind.dialect.name if session else None
-
-  @property
-  def update_timestamp_tz(self) -> datetime:
-    """Returns the time zone aware update timestamp."""
-    if self._dialect_name == "sqlite":
-      # SQLite does not support timezone. SQLAlchemy returns a naive datetime
-      # object without timezone information. We need to convert it to UTC
-      # manually.
-      return self.update_time.replace(tzinfo=timezone.utc).timestamp()
-    return self.update_time.timestamp()
-
-
-class StorageEvent(Base):
-  """Represents an event stored in the database."""
-
-  __tablename__ = "events"
-
-  id: Mapped[str] = mapped_column(
-      String(DEFAULT_MAX_KEY_LENGTH), primary_key=True
-  )
-  app_name: Mapped[str] = mapped_column(
-      String(DEFAULT_MAX_KEY_LENGTH), primary_key=True
-  )
-  user_id: Mapped[str] = mapped_column(
-      String(DEFAULT_MAX_KEY_LENGTH), primary_key=True
-  )
-  session_id: Mapped[str] = mapped_column(
-      String(DEFAULT_MAX_KEY_LENGTH), primary_key=True
-  )
-
-  invocation_id: Mapped[str] = mapped_column(String(DEFAULT_MAX_VARCHAR_LENGTH))
-  author: Mapped[str] = mapped_column(String(DEFAULT_MAX_VARCHAR_LENGTH))
-  branch: Mapped[str] = mapped_column(
-      String(DEFAULT_MAX_VARCHAR_LENGTH), nullable=True
-  )
-  timestamp: Mapped[PreciseTimestamp] = mapped_column(
-      PreciseTimestamp, default=func.now()
-  )
-  content: Mapped[dict[str, Any]] = mapped_column(DynamicJSON, nullable=True)
-  actions: Mapped[MutableDict[str, Any]] = mapped_column(PickleType)
-
-  long_running_tool_ids_json: Mapped[Optional[str]] = mapped_column(
-      Text, nullable=True
-  )
-  grounding_metadata: Mapped[dict[str, Any]] = mapped_column(
-      DynamicJSON, nullable=True
-  )
-  partial: Mapped[bool] = mapped_column(Boolean, nullable=True)
-  turn_complete: Mapped[bool] = mapped_column(Boolean, nullable=True)
-  error_code: Mapped[str] = mapped_column(
-      String(DEFAULT_MAX_VARCHAR_LENGTH), nullable=True
-  )
-  error_message: Mapped[str] = mapped_column(String(1024), nullable=True)
-  interrupted: Mapped[bool] = mapped_column(Boolean, nullable=True)
-
-  storage_session: Mapped[StorageSession] = relationship(
-      "StorageSession",
-      back_populates="storage_events",
-  )
-
-  __table_args__ = (
-      ForeignKeyConstraint(
-          ["app_name", "user_id", "session_id"],
-          ["sessions.app_name", "sessions.user_id", "sessions.id"],
-          ondelete="CASCADE",
-      ),
-  )
-
-  @property
-  def long_running_tool_ids(self) -> set[str]:
-    return (
-        set(json.loads(self.long_running_tool_ids_json))
-        if self.long_running_tool_ids_json
-        else set()
-    )
-
-  @long_running_tool_ids.setter
-  def long_running_tool_ids(self, value: set[str]):
-    if value is None:
-      self.long_running_tool_ids_json = None
-    else:
-      self.long_running_tool_ids_json = json.dumps(list(value))
-
-  @classmethod
-  def from_event(cls, session: Session, event: Event) -> StorageEvent:
-    storage_event = StorageEvent(
-        id=event.id,
-        invocation_id=event.invocation_id,
-        author=event.author,
-        branch=event.branch,
-        actions=event.actions,
-        session_id=session.id,
-        app_name=session.app_name,
-        user_id=session.user_id,
-        timestamp=datetime.fromtimestamp(event.timestamp),
-        long_running_tool_ids=event.long_running_tool_ids,
-        partial=event.partial,
-        turn_complete=event.turn_complete,
-        error_code=event.error_code,
-        error_message=event.error_message,
-        interrupted=event.interrupted,
-    )
-    if event.content:
-      storage_event.content = event.content.model_dump(
-          exclude_none=True, mode="json"
-      )
-    if event.grounding_metadata:
-      storage_event.grounding_metadata = event.grounding_metadata.model_dump(
-          exclude_none=True, mode="json"
-      )
-    return storage_event
-
-  def to_event(self) -> Event:
-    return Event(
-        id=self.id,
-        invocation_id=self.invocation_id,
-        author=self.author,
-        branch=self.branch,
-        actions=self.actions,
-        timestamp=self.timestamp.timestamp(),
-        content=_session_util.decode_content(self.content),
-        long_running_tool_ids=self.long_running_tool_ids,
-        partial=self.partial,
-        turn_complete=self.turn_complete,
-        error_code=self.error_code,
-        error_message=self.error_message,
-        interrupted=self.interrupted,
-        grounding_metadata=_session_util.decode_grounding_metadata(
-            self.grounding_metadata
-        ),
-    )
-
-
-class StorageAppState(Base):
-  """Represents an app state stored in the database."""
-
-  __tablename__ = "app_states"
-
-  app_name: Mapped[str] = mapped_column(
-      String(DEFAULT_MAX_KEY_LENGTH), primary_key=True
-  )
-  state: Mapped[MutableDict[str, Any]] = mapped_column(
-      MutableDict.as_mutable(DynamicJSON), default={}
-  )
-  update_time: Mapped[DateTime] = mapped_column(
-      DateTime(), default=func.now(), onupdate=func.now()
-  )
-
-
-class StorageUserState(Base):
-  """Represents a user state stored in the database."""
-
-  __tablename__ = "user_states"
-
-  app_name: Mapped[str] = mapped_column(
-      String(DEFAULT_MAX_KEY_LENGTH), primary_key=True
-  )
-  user_id: Mapped[str] = mapped_column(
-      String(DEFAULT_MAX_KEY_LENGTH), primary_key=True
-  )
-  state: Mapped[MutableDict[str, Any]] = mapped_column(
-      MutableDict.as_mutable(DynamicJSON), default={}
-  )
-  update_time: Mapped[DateTime] = mapped_column(
-      DateTime(), default=func.now(), onupdate=func.now()
-  )
-
-
-class DatabaseSessionService(BaseSessionService):
-  """A session service that uses a database for storage."""
-
-  def __init__(self, db_url: str, **kwargs: Any):
-    """Initializes the database session service with a database URL."""
-    # 1. Create DB engine for db connection
-    # 2. Create all tables based on schema
-    # 3. Initialize all properties
-
-    try:
-      db_engine = create_engine(db_url, **kwargs)
-    except Exception as e:
-      if isinstance(e, ArgumentError):
-        raise ValueError(
-            f"Invalid database URL format or argument '{db_url}'."
-        ) from e
-      if isinstance(e, ImportError):
-        raise ValueError(
-            f"Database related module not found for URL '{db_url}'."
-        ) from e
-      raise ValueError(
-          f"Failed to create database engine for URL '{db_url}'"
-      ) from e
-
-    # Get the local timezone
-    local_timezone = get_localzone()
-    logger.info(f"Local timezone: {local_timezone}")
-
-    self.db_engine: Engine = db_engine
-    self.metadata: MetaData = MetaData()
-    self.inspector = inspect(self.db_engine)
-
-    # DB session factory method
-    self.database_session_factory: sessionmaker[DatabaseSessionFactory] = (
-        sessionmaker(bind=self.db_engine)
-    )
-
-    # Uncomment to recreate DB every time
-    # Base.metadata.drop_all(self.db_engine)
-    Base.metadata.create_all(self.db_engine)
-
-  @override
-  async def create_session(
-      self,
-      *,
-      app_name: str,
-      user_id: str,
-      state: Optional[dict[str, Any]] = None,
-      session_id: Optional[str] = None,
-  ) -> Session:
-    # 1. Populate states.
-    # 2. Build storage session object
-    # 3. Add the object to the table
-    # 4. Build the session object with generated id
-    # 5. Return the session
-
-    with self.database_session_factory() as sql_session:
-
-      # Fetch app and user states from storage
-      storage_app_state = sql_session.get(StorageAppState, (app_name))
-      storage_user_state = sql_session.get(
-          StorageUserState, (app_name, user_id)
-      )
-
-      app_state = storage_app_state.state if storage_app_state else {}
-      user_state = storage_user_state.state if storage_user_state else {}
-
-      # Create state tables if not exist
-      if not storage_app_state:
-        storage_app_state = StorageAppState(app_name=app_name, state={})
-        sql_session.add(storage_app_state)
-      if not storage_user_state:
-        storage_user_state = StorageUserState(
-            app_name=app_name, user_id=user_id, state={}
-        )
-        sql_session.add(storage_user_state)
-
-      # Extract state deltas
-      app_state_delta, user_state_delta, session_state = _extract_state_delta(
-          state
-      )
-
-      # Apply state delta
-      app_state.update(app_state_delta)
-      user_state.update(user_state_delta)
-
-      # Store app and user state
-      if app_state_delta:
-        storage_app_state.state = app_state
-      if user_state_delta:
-        storage_user_state.state = user_state
-
-      # Store the session
-      storage_session = StorageSession(
-          app_name=app_name,
-          user_id=user_id,
-          id=session_id,
-          state=session_state,
-      )
-      sql_session.add(storage_session)
-      sql_session.commit()
-
-      sql_session.refresh(storage_session)
-
-      # Merge states for response
-      merged_state = _merge_state(app_state, user_state, session_state)
-      session = Session(
-          app_name=str(storage_session.app_name),
-          user_id=str(storage_session.user_id),
-          id=str(storage_session.id),
-          state=merged_state,
-          last_update_time=storage_session.update_timestamp_tz,
-      )
-      return session
-
-  @override
-  async def get_session(
-      self,
-      *,
-      app_name: str,
-      user_id: str,
-      session_id: str,
-      config: Optional[GetSessionConfig] = None,
-  ) -> Optional[Session]:
-    # 1. Get the storage session entry from session table
-    # 2. Get all the events based on session id and filtering config
-    # 3. Convert and return the session
-    with self.database_session_factory() as sql_session:
-      storage_session = sql_session.get(
-          StorageSession, (app_name, user_id, session_id)
-      )
-      if storage_session is None:
-        return None
-
-      if config and config.after_timestamp:
-        after_dt = datetime.fromtimestamp(config.after_timestamp)
-        timestamp_filter = StorageEvent.timestamp >= after_dt
-      else:
-        timestamp_filter = True
-
-      storage_events = (
-          sql_session.query(StorageEvent)
-          .filter(StorageEvent.app_name == app_name)
-          .filter(StorageEvent.session_id == storage_session.id)
-          .filter(StorageEvent.user_id == user_id)
-          .filter(timestamp_filter)
-          .order_by(StorageEvent.timestamp.desc())
-          .limit(
-              config.num_recent_events
-              if config and config.num_recent_events
-              else None
-          )
-          .all()
-      )
-
-      # Fetch states from storage
-      storage_app_state = sql_session.get(StorageAppState, (app_name))
-      storage_user_state = sql_session.get(
-          StorageUserState, (app_name, user_id)
-      )
-
-      app_state = storage_app_state.state if storage_app_state else {}
-      user_state = storage_user_state.state if storage_user_state else {}
-      session_state = storage_session.state
-
-      # Merge states
-      merged_state = _merge_state(app_state, user_state, session_state)
-
-      # Convert storage session to session
-      session = Session(
-          app_name=app_name,
-          user_id=user_id,
-          id=session_id,
-          state=merged_state,
-          last_update_time=storage_session.update_timestamp_tz,
-      )
-      session.events = [e.to_event() for e in reversed(storage_events)]
-    return session
-
-  @override
-  async def list_sessions(
-      self, *, app_name: str, user_id: str
-  ) -> ListSessionsResponse:
-    with self.database_session_factory() as sql_session:
-      results = (
-          sql_session.query(StorageSession)
-          .filter(StorageSession.app_name == app_name)
-          .filter(StorageSession.user_id == user_id)
-          .all()
-      )
-      sessions = []
-      for storage_session in results:
-        session = Session(
-            app_name=app_name,
-            user_id=user_id,
-            id=storage_session.id,
-            state={},
-            last_update_time=storage_session.update_timestamp_tz,
-        )
-        sessions.append(session)
-      return ListSessionsResponse(sessions=sessions)
-
-  @override
-  async def delete_session(
-      self, app_name: str, user_id: str, session_id: str
-  ) -> None:
-    with self.database_session_factory() as sql_session:
-      stmt = delete(StorageSession).where(
-          StorageSession.app_name == app_name,
-          StorageSession.user_id == user_id,
-          StorageSession.id == session_id,
-      )
-      sql_session.execute(stmt)
-      sql_session.commit()
-
-  @override
-  async def append_event(self, session: Session, event: Event) -> Event:
-    logger.info(f"Append event: {event} to session {session.id}")
-
-    if event.partial:
-      return event
-
-    # 1. Check if timestamp is stale
-    # 2. Update session attributes based on event config
-    # 3. Store event to table
-    with self.database_session_factory() as sql_session:
-      storage_session = sql_session.get(
-          StorageSession, (session.app_name, session.user_id, session.id)
-      )
-
-      if storage_session.update_timestamp_tz > session.last_update_time:
-        raise ValueError(
-            "The last_update_time provided in the session object"
-            f" {datetime.fromtimestamp(session.last_update_time):'%Y-%m-%d %H:%M:%S'} is"
-            " earlier than the update_time in the storage_session"
-            f" {datetime.fromtimestamp(storage_session.update_timestamp_tz):'%Y-%m-%d %H:%M:%S'}."
-            " Please check if it is a stale session."
-        )
-
-      # Fetch states from storage
-      storage_app_state = sql_session.get(StorageAppState, (session.app_name))
-      storage_user_state = sql_session.get(
-          StorageUserState, (session.app_name, session.user_id)
-      )
-
-      app_state = storage_app_state.state if storage_app_state else {}
-      user_state = storage_user_state.state if storage_user_state else {}
-      session_state = storage_session.state
-
-      # Extract state delta
-      app_state_delta = {}
-      user_state_delta = {}
-      session_state_delta = {}
-      if event.actions:
-        if event.actions.state_delta:
-          app_state_delta, user_state_delta, session_state_delta = (
-              _extract_state_delta(event.actions.state_delta)
-          )
-
-      # Merge state and update storage
-      if app_state_delta:
-        app_state.update(app_state_delta)
-        storage_app_state.state = app_state
-      if user_state_delta:
-        user_state.update(user_state_delta)
-        storage_user_state.state = user_state
-      if session_state_delta:
-        session_state.update(session_state_delta)
-        storage_session.state = session_state
-
-      sql_session.add(StorageEvent.from_event(session, event))
-
-      sql_session.commit()
-      sql_session.refresh(storage_session)
-
-      # Update timestamp with commit time
-      session.last_update_time = storage_session.update_timestamp_tz
-
-    # Also update the in-memory session
-    await super().append_event(session=session, event=event)
-    return event
->>>>>>> a4baa35b
 
 
 def _extract_state_delta(state: dict[str, Any]):
